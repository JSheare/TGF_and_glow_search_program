"""A graphical user interface for running the TGF search program."""
import tkinter as tk
import sys as sys
import os as os
import threading as threading
import multiprocessing as multiprocessing
import traceback
from queue import Queue
from tkinter import filedialog

# Adds parent directory to sys.path. Necessary to make the imports below work when running this file as a script
parent_dir = os.path.dirname(os.path.dirname(os.path.realpath(__file__)))
if parent_dir not in sys.path:
    sys.path.append(parent_dir)

import tgfsearch.tools as tl
from tgfsearch.search import program


# A slightly modified version of the Event class from threading.
<<<<<<< HEAD
# Used to communicate with the thread that the search program is managed on
=======
# Used to communicate with the thread the search program is managed on
>>>>>>> 09622ebe
class Communicator(threading.Event):
    def __init__(self):
        super().__init__()
        self.running = False


# A class for conveniently writing stdout to a multiprocessing connection object
class PipeTee:
    def __init__(self, pipe):
        self.pipe = pipe
        self.stdout = sys.stdout
        sys.stdout = self

    def write(self, data):
        self.pipe.send(data)

    def flush(self):
        self.stdout.flush()

    def __del__(self):
        sys.stdout = self.stdout


# Creates a directory selection dialogue box and then puts the selected directory in the specified text entry box
def select_dir(entry_box):
    directory = filedialog.askdirectory(initialdir='/')
    entry_box.delete(0, 'end')
    entry_box.insert(0, directory)


# Clears the sample text from the date entry boxes when they are clicked
def clear_ghost_text(entrybox, ghost_text):
    current_text = entrybox.get()
    if current_text == ghost_text:
        entrybox.delete(0, 'end')


# Appends/removes mode from mode list when the corresponding tick box is ticked/unticked
def tick_untick(var, modes, mode):
    if var.get() == 1:
        modes.append(mode)
    else:
        modes.remove(mode)


# Clears any text from the big text box
def clear_box(gui):
    text_box = gui.nametowidget('text_box')
    text_box['state'] = tk.NORMAL
    text_box.delete('1.0', 'end')
    text_box['state'] = tk.DISABLED


# Enables/disables gui elements depending on the action parameter
def change_elements(gui, action):
    gui.nametowidget('start_button')['state'] = action
    gui.nametowidget('enqueue_button')['state'] = action
    gui.nametowidget('date_one')['state'] = action
    gui.nametowidget('date_two')['state'] = action
    gui.nametowidget('detector_entrybox')['state'] = action
    gui.nametowidget('custom_entrybox')['state'] = action
    gui.nametowidget('results_entrybox')['state'] = action

    gui.nametowidget('allscints')['state'] = action
    gui.nametowidget('template')['state'] = action
    gui.nametowidget('aircraft')['state'] = action
    gui.nametowidget('combo')['state'] = action
    gui.nametowidget('skcali')['state'] = action
    gui.nametowidget('skshort')['state'] = action
    gui.nametowidget('skglow')['state'] = action
    gui.nametowidget('pickle')['state'] = action


# Disables all checkboxes/buttons
def disable_elements(gui):
    change_elements(gui, tk.DISABLED)


# Enables all checkboxes/buttons
def enable_elements(gui):
    change_elements(gui, tk.NORMAL)


# Checks whether a search command is valid
def is_valid_search(first_date, second_date, detector):
    # Checks that both dates are digits in the proper format
    if not first_date.isdigit() or not second_date.isdigit() \
            or len(first_date) != 6 or len(second_date) != 6:
        print('Error: not a valid date. Please enter BOTH dates in yymmdd format.')
        return False

    # Checks that both dates are sequential
    if int(first_date) > int(second_date):
        print('Error: second date must be AFTER first date.')
        return False

    # Checks that a detector has been entered
    if detector == '':
        print('Error: Please enter a detector.')
        return False

    return True


# Checks whether a queue contains the specified item
def queue_contains(item, queue):
    queue_len = queue.qsize()
    in_queue = False
    for i in range(queue_len):
        temp_item = queue.get_nowait()
        if not in_queue:
            if temp_item == item:
                in_queue = True

        queue.put_nowait(temp_item)

    return in_queue


def enqueue(gui, search_queue, program_modes):
    first_date = gui.nametowidget('date_one').get()
    second_date = gui.nametowidget('date_two').get()
    detector = gui.nametowidget('detector_entrybox').get()
    # If the search command is valid, constructs the command and adds it to the queue
    if is_valid_search(first_date, second_date, detector):
        command = [first_date, second_date, detector.upper(), 'gui']
        for mode in program_modes:
            command.append(mode)

        custom_results_dir = gui.nametowidget('results_entrybox').get() if (
                gui.nametowidget('results_entrybox').get() != '') else 'none'
        custom_import_dir = gui.nametowidget('custom_entrybox').get() if (
                gui.nametowidget('custom_entrybox').get() != '') else 'none'
        command.append('custom')
        command.append(str(custom_results_dir))
        command.append(str(custom_import_dir))
        if not queue_contains(command, search_queue):
            modes = (' ' + str(program_modes).replace("'", '')) if len(program_modes) > 0 else ''
            print(f'Enqueueing {tl.short_to_full_date(first_date)}'
                  f'{" - " + tl.short_to_full_date(second_date) if first_date != second_date else ""}'
                  f' on {detector.upper()}{modes}.')
            search_queue.put_nowait(command)


# Starts the search program when the start button is clicked
def start(gui, event, search_queue, program_modes):
    enqueue(gui, search_queue, program_modes)
    if not search_queue.empty():
        # Runs the search manager in a different thread to prevent the GUI from locking up
        search_thread = threading.Thread(target=run, args=(0, gui, event, search_queue))
        search_thread.start()


# Stops the search script when the stop button is clicked
def stop(event):
    if event.running:
        print('Halting program execution...')
        event.set()


# Here to redirect stdout and stderr from the search program
def program_wrapper(write, first_date, second_date, unit, mode_info):
    PipeTee(write)
    try:
        program(first_date, second_date, unit, mode_info)
    except Exception as ex:
        print('Search program terminated with the following error or warning:\n')
        # Removing the top layer of the traceback, which is just this function
        count = len(traceback.extract_tb(ex.__traceback__)) - 1
        print(traceback.format_exc(limit=-count))


# Runs and manages the search program in another process
def run(arg, gui, event, search_queue):  # The useless arg is unfortunately necessary or threading complains
    if not search_queue.empty():
        disable_elements(gui)
        event.running = True

    while not search_queue.empty():
        info = search_queue.get_nowait()
        first_date = info[0]
        second_date = info[1]
        unit = info[2]
        mode_info = info[3:]

        # Prints feedback about what date and modes were selected
        first_date_sep = f'{first_date[0:2]}/{first_date[2:4]}/{first_date[4:]}'
        second_date_sep = f'{second_date[0:2]}/{second_date[2:4]}/{second_date[4:]}'
        print(f'Running search for {first_date_sep}{(" - " + second_date_sep) if first_date != second_date else ""} '
              f'on {unit}.')
        if len(mode_info) > 4:  # one for gui, one for custom, the last two for custom import/export locations
            print(f'This search will be run with the following modes: {", ".join(mode_info[1:-3])}.')

        # Runs the search program in a separate process and manages it
        read, write = multiprocessing.Pipe()
        process = multiprocessing.Process(target=program_wrapper,
                                          args=(write, first_date, second_date, unit, mode_info))
        process.start()
        while process.is_alive() and not event.is_set():
            # Prints the processes' piped stdout (which in turn gets printed to the text box in the gui)
            if read.poll():
                print(read.recv(), end='')

        if process.is_alive():  # This will be executed if the user presses the stop button
            process.terminate()
            break

    event.clear()
    event.running = False
    print('Search Concluded.')
    enable_elements(gui)


# Updates the search queue counter
def update_counter(gui, search_queue):
    gui.nametowidget('enqueue_counter')['text'] = f'Searches\nEnqueued:\n{search_queue.qsize()}'
    milliseconds = 20
    gui.after(milliseconds, update_counter, gui, search_queue)


# Resets all the text entry boxes and tick boxes, as well as the big text box, when the reset button is clicked.
# Also empties the search queue
def reset(gui, event, search_queue, program_modes, variables):
    while not search_queue.empty():  # Emptying the search queue
        search_queue.get_nowait()

    stop(event)

    text_box = gui.nametowidget('text_box')
    text_box['state'] = tk.NORMAL
    text_box.delete('1.0', 'end')
    text_box['state'] = tk.DISABLED

    date_one = gui.nametowidget('date_one')
    date_two = gui.nametowidget('date_two')
    date_one.delete(0, 'end')
    date_one.insert(0, 'yymmdd')
    date_two.delete(0, 'end')
    date_two.insert(0, 'yymmdd')

    gui.nametowidget('detector_entrybox').delete(0, 'end')
    gui.nametowidget('results_entrybox').delete(0, 'end')
    gui.nametowidget('custom_entrybox').delete(0, 'end')

    while program_modes:  # Emptying the modes list
        program_modes.pop()

    for variable in variables:  # Unchecking the checkboxes
        variable.set(0)


def main():
    program_modes = []
    search_queue = Queue()  # Threadsafe queue that holds all the enqueued days
    variables = []  # Checkbox on/off variables
    event = Communicator()

    # General GUI
    gui = tk.Tk()
    gui.title("TGF Search")
    gui.geometry("1080x720")
    gui.resizable(False, False)

    # Making the text box
    text_box = tk.Text(gui, height=30, width=100, name='text_box')
    text_box['state'] = tk.DISABLED
    text_box_label = tk.Label(gui, text='Search Output', anchor=tk.CENTER)

    # Redirecting stdout to the GUI text box
    def redirector(inputStr):
        text_box['state'] = tk.NORMAL
        text_box.insert("end", inputStr)
        text_box.yview(tk.END)
        text_box['state'] = tk.DISABLED

    sys.stdout.write = redirector

    # Packing the text box and label in
    text_box.pack()
    text_box_label.pack()

    # Start and Stop buttons
    start_button = tk.Button(gui, height=3, width=10, text='Start', bg='white', name='start_button',
                             command=lambda: start(gui, event, search_queue, program_modes))
    stop_button = tk.Button(gui, height=3, width=10, text='Stop', bg='white', name='stop_button',
                            command=lambda: stop(event))

    start_button.place(x=430, y=510)
    stop_button.place(x=570, y=510)

    # Input/queue reset button
    reset_button = tk.Button(gui, height=4, width=15, text='Reset/\nClear Queue', bg='white', name='reset_button',
                             command=lambda: reset(gui, event, search_queue, program_modes, variables))

    reset_button.place(x=810, y=510)

    # Clear text box button
    clear_button = tk.Button(gui, height=3, width=8, text='Clear\n Text', bg='white', name='clear_button',
                             command=lambda: clear_box(gui))

    clear_button.place(x=950, y=427)

    # Enqueue button
    enqueue_button = tk.Button(gui, height=3, width=8, text='Enqueue', bg='white', name='enqueue_button',
                               command=lambda: enqueue(gui, search_queue, program_modes))

    enqueue_button.place(x=65, y=427)

    # Enqueue counter
    enqueue_counter = tk.Label(gui, text='', name='enqueue_counter')

    enqueue_counter.place(x=65, y=370)

    # Making and placing date entry boxes
    date_one_label = tk.Label(gui, text='Date One:')
    date_one = tk.Entry(gui, width=15, borderwidth=5, name='date_one')
    date_one.insert(0, 'yymmdd')
    date_one.bind("<FocusIn>", lambda e: clear_ghost_text(date_one, 'yymmdd'))

    date_two_label = tk.Label(gui, text='Date Two: ')
    date_two = tk.Entry(gui, width=15, borderwidth=5, name='date_two')
    date_two.insert(0, 'yymmdd')
    date_two.bind("<FocusIn>", lambda e: clear_ghost_text(date_two, 'yymmdd'))

    date_one_label.place(x=150, y=510)
    date_one.place(x=220, y=510)
    date_two_label.place(x=150, y=550)
    date_two.place(x=220, y=550)

    # Making and placing regular mode checkboxes
    regular_checkbox_label = tk.Label(gui, text='Modes:')

    ascb = tk.IntVar()
    allscints_cb = tk.Checkbutton(gui, text='allscints', variable=ascb, onvalue=1, offvalue=0, name='allscints',
                                  command=lambda: tick_untick(ascb, program_modes, 'allscints'))
    variables.append(ascb)

    tcb = tk.IntVar()
    template_cb = tk.Checkbutton(gui, text='template', variable=tcb, onvalue=1, offvalue=0, name='template',
                                 command=lambda: tick_untick(tcb, program_modes, 'template'))
    variables.append(tcb)

    acb = tk.IntVar()
    aircraft_cb = tk.Checkbutton(gui, text='aircraft', variable=acb, onvalue=1, offvalue=0, name='aircraft',
                                 command=lambda: tick_untick(acb, program_modes, 'aircraft'))
    variables.append(acb)

    combob = tk.IntVar()
    combo_cb = tk.Checkbutton(gui, text='combo', variable=combob, onvalue=1, offvalue=0, name='combo',
                              command=lambda: tick_untick(combob, program_modes, 'combo'))
    variables.append(combob)

    regular_checkbox_label.place(x=150, y=600)
    allscints_cb.place(x=220, y=600)
    template_cb.place(x=300, y=600)
    aircraft_cb.place(x=380, y=600)
    combo_cb.place(x=460, y=600)

    # Making and placing developer mode checkboxes
    dev_checkbox_label = tk.Label(gui, text='Dev Modes:')

    sccb = tk.IntVar()
    skcali_cb = tk.Checkbutton(gui, text='skcali', variable=sccb, onvalue=1, offvalue=0, name='skcali',
                               command=lambda: tick_untick(sccb, program_modes, 'skcali'))
    variables.append(sccb)

    sscb = tk.IntVar()
    skshort_cb = tk.Checkbutton(gui, text='skshort', variable=sscb, onvalue=1, offvalue=0, name='skshort',
                                command=lambda: tick_untick(sscb, program_modes, 'skshort'))
    variables.append(sscb)

    sgcb = tk.IntVar()
    skglow_cb = tk.Checkbutton(gui, text='skglow', variable=sgcb, onvalue=1, offvalue=0, name='skglow',
                               command=lambda: tick_untick(sgcb, program_modes, 'skglow'))
    variables.append(sgcb)

    pcb = tk.IntVar()
    pickle_cb = tk.Checkbutton(gui, text='pickle', variable=pcb, onvalue=1, offvalue=0, name='pickle',
                               command=lambda: tick_untick(pcb, program_modes, 'pickle'))
    variables.append(pcb)

    dev_checkbox_label.place(x=150, y=630)
    skcali_cb.place(x=220, y=630)
    skshort_cb.place(x=300, y=630)
    skglow_cb.place(x=380, y=630)
    pickle_cb.place(x=460, y=630)

    # Making and placing detector entry box
    detector_label = tk.Label(gui, text='Detector:')
    detector_entrybox = tk.Entry(gui, width=10, borderwidth=5, name='detector_entrybox')
    supported_label = tk.Label(gui, text='Supported\n Detectors:\nTHOR(1-6), GODOT,\nSANTIS, CROATIA')

    detector_label.place(x=660, y=615)
    detector_entrybox.place(x=720, y=615)
    supported_label.place(x=800, y=595)

    # Making and placing custom export location entry box and directory dialogue box button
    results_label = tk.Label(gui, text='Export Location:')
    results_entrybox = tk.Entry(gui, width=30, borderwidth=5, name='results_entrybox')
    results_button = tk.Button(gui, width=6, height=2, text='Browse', name='results_button',
                               command=lambda: select_dir(results_entrybox), bg='white')

    results_label.place(x=575, y=680)
    results_entrybox.place(x=675, y=680)
    results_button.place(x=880, y=673)

    # Making and placing custom import location entry box and directory dialogue box button
    custom_label = tk.Label(gui, text='Import Location:')
    custom_entrybox = tk.Entry(gui, width=30, borderwidth=5, name='custom_entrybox')
    custom_button = tk.Button(gui, width=6, height=2, text='Browse', name='custom_buttom',
                              command=lambda: select_dir(custom_entrybox), bg='white')

    custom_label.place(x=150, y=680)
    custom_entrybox.place(x=250, y=680)
    custom_button.place(x=455, y=673)

    # Gui async loop
    update_counter(gui, search_queue)
    tk.mainloop()


if __name__ == '__main__':
    main()<|MERGE_RESOLUTION|>--- conflicted
+++ resolved
@@ -18,11 +18,7 @@
 
 
 # A slightly modified version of the Event class from threading.
-<<<<<<< HEAD
 # Used to communicate with the thread that the search program is managed on
-=======
-# Used to communicate with the thread the search program is managed on
->>>>>>> 09622ebe
 class Communicator(threading.Event):
     def __init__(self):
         super().__init__()
@@ -190,7 +186,7 @@
         program(first_date, second_date, unit, mode_info)
     except Exception as ex:
         print('Search program terminated with the following error or warning:\n')
-        # Removing the top layer of the traceback, which is just this function
+        # Removing the top layer of the traceback (which is just this function) and printing the remainder
         count = len(traceback.extract_tb(ex.__traceback__)) - 1
         print(traceback.format_exc(limit=-count))
 
